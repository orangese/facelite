"""

"aisecurity.extras.demo"

Demonstration of facial recognition system.

"""


<<<<<<< HEAD
def demo(model="ms_celeb_1m", path=None, use_log=True, use_dynamic=True, use_picam=False, use_graphics=True,
         verbose=False):

    # default arg values (for Pycharm, where args.* default to None)
    if model is None:
        model = "ms_celeb_1m"
    if use_log is None:
        use_log = True
    if use_dynamic is None:
        use_dynamic = True
    if use_picam is None:
        use_picam = False
    if use_graphics is None:
        use_graphics = True
    if verbose is None:
        verbose = False

    if not verbose:
        # SETUP
        import os

        os.environ["TF_CPP_MIN_LOG_LEVEL"] = "3"

        # ERROR HANDLING
        import warnings

        warnings.simplefilter(action="ignore", category=FutureWarning)
        warnings.simplefilter(action="ignore", category=UserWarning)
        warnings.simplefilter(action="ignore", category=RuntimeWarning)

        import tensorflow as tf

        try:
            tf.compat.v1.logging.set_verbosity(tf.compat.v1.logging.ERROR)
        except AttributeError:
            tf.logging.set_verbosity(tf.logging.ERROR)

        # PATH SETUP
        try:
            # for Pycharm
            from aisecurity.extras.paths import HOME, DATABASE

        except ModuleNotFoundError:
            # for terminal
            import sys
            from paths import HOME, DATABASE

            try:
                sys.path.insert(1, os.getenv("HOME") + "/PycharmProjects/aisecurity/")
            except FileNotFoundError:
                sys.path.insert(1, os.getenv("HOME") + "/Desktop/aisecurity/")

    from aisecurity.facenet import FaceNet, retrieve_embeds, cprint
    from aisecurity.extras.paths import DATABASE, CONFIG_HOME

=======
def demo(model="ms_celeb_1m", path=None, use_log=True, use_dynamic=True, verbose=False, using_picamera=False):

    # default arg values (for Pycharm, where args.* default to None)
    if model is None:
        model = "ms_celeb_1m"
    if use_log is None:
        use_log = True
    if use_dynamic is None:
        use_dynamic = True
    if verbose is None:
        verbose = False

    if not verbose:
        # SETUP
        import os

        os.environ["TF_CPP_MIN_LOG_LEVEL"] = "3"

        # ERROR HANDLING
        import warnings

        warnings.simplefilter(action="ignore", category=FutureWarning)
        warnings.simplefilter(action="ignore", category=UserWarning)
        warnings.simplefilter(action="ignore", category=RuntimeWarning)

        import tensorflow as tf

        try:
            tf.compat.v1.logging.set_verbosity(tf.compat.v1.logging.ERROR)
        except AttributeError:
            tf.logging.set_verbosity(tf.logging.ERROR)

        # PATH SETUP
        try:
            # for Pycharm
            from aisecurity.extras.paths import HOME, DATABASE

        except ModuleNotFoundError:
            # for terminal
            import sys
            from paths import HOME, DATABASE

            try:
                sys.path.insert(1, os.getenv("HOME") + "/PycharmProjects/aisecurity/")
            except FileNotFoundError:
                sys.path.insert(1, os.getenv("HOME") + "/Desktop/aisecurity/")

    from aisecurity.facenet import FaceNet, retrieve_embeds, cprint
    from aisecurity.extras.paths import DATABASE, CONFIG_HOME

>>>>>>> 70528ed2
    cprint("\nLoading facial recognition system", attrs=["bold"], end="")
    cprint("...", attrs=["bold", "blink"])
    facenet = FaceNet(path if path else CONFIG_HOME + "/models/{}.pb".format(model))

    cprint("\nLoading encrypted database", attrs=["bold"], end="")
    cprint("...", attrs=["bold", "blink"])
    facenet.set_data(retrieve_embeds(DATABASE, encrypted="names"))

    input("\nPress ENTER to continue:")

<<<<<<< HEAD
    facenet.real_time_recognize(use_log=use_log, use_dynamic=use_dynamic, use_picam=use_picam,
                                use_graphics=use_graphics)
=======
    facenet.real_time_recognize(use_log=use_log, use_dynamic=use_dynamic, using_picamera=using_picamera)
>>>>>>> 70528ed2


if __name__ == "__main__":
    import argparse

    parser = argparse.ArgumentParser()
    parser.add_argument("--verbose", help="(boolean) suppress warnings and TensorFlow output")
    parser.add_argument("--model", help="name of facenet model")
    parser.add_argument("--path_to_model", help="path to facenet model")
    parser.add_argument("--use_log", help="(boolean) use MySQL logging")
    parser.add_argument("--use_dynamic", help="(boolean) use dynamic logging")
    parser.add_argument("--use_picam", help="(boolean) use Picamera")
    parser.add_argument("--use_graphics", help="(boolean) display graphics")
    parser.add_argument("--verbose", help="(boolean) suppress warnings and TensorFlow output")
    args = parser.parse_args()

<<<<<<< HEAD
    demo(model=args.model, path=args.path_to_model, use_log=args.use_log, use_dynamic=args.use_dynamic,
         use_picam=args.use_picam, use_graphics=args.use_picam, verbose=args.verbose)
=======
    demo(model=args.model, path=args.path_to_model, verbose=args.verbose)
>>>>>>> 70528ed2
<|MERGE_RESOLUTION|>--- conflicted
+++ resolved
@@ -7,7 +7,6 @@
 """
 
 
-<<<<<<< HEAD
 def demo(model="ms_celeb_1m", path=None, use_log=True, use_dynamic=True, use_picam=False, use_graphics=True,
          verbose=False):
 
@@ -63,58 +62,7 @@
     from aisecurity.facenet import FaceNet, retrieve_embeds, cprint
     from aisecurity.extras.paths import DATABASE, CONFIG_HOME
 
-=======
-def demo(model="ms_celeb_1m", path=None, use_log=True, use_dynamic=True, verbose=False, using_picamera=False):
 
-    # default arg values (for Pycharm, where args.* default to None)
-    if model is None:
-        model = "ms_celeb_1m"
-    if use_log is None:
-        use_log = True
-    if use_dynamic is None:
-        use_dynamic = True
-    if verbose is None:
-        verbose = False
-
-    if not verbose:
-        # SETUP
-        import os
-
-        os.environ["TF_CPP_MIN_LOG_LEVEL"] = "3"
-
-        # ERROR HANDLING
-        import warnings
-
-        warnings.simplefilter(action="ignore", category=FutureWarning)
-        warnings.simplefilter(action="ignore", category=UserWarning)
-        warnings.simplefilter(action="ignore", category=RuntimeWarning)
-
-        import tensorflow as tf
-
-        try:
-            tf.compat.v1.logging.set_verbosity(tf.compat.v1.logging.ERROR)
-        except AttributeError:
-            tf.logging.set_verbosity(tf.logging.ERROR)
-
-        # PATH SETUP
-        try:
-            # for Pycharm
-            from aisecurity.extras.paths import HOME, DATABASE
-
-        except ModuleNotFoundError:
-            # for terminal
-            import sys
-            from paths import HOME, DATABASE
-
-            try:
-                sys.path.insert(1, os.getenv("HOME") + "/PycharmProjects/aisecurity/")
-            except FileNotFoundError:
-                sys.path.insert(1, os.getenv("HOME") + "/Desktop/aisecurity/")
-
-    from aisecurity.facenet import FaceNet, retrieve_embeds, cprint
-    from aisecurity.extras.paths import DATABASE, CONFIG_HOME
-
->>>>>>> 70528ed2
     cprint("\nLoading facial recognition system", attrs=["bold"], end="")
     cprint("...", attrs=["bold", "blink"])
     facenet = FaceNet(path if path else CONFIG_HOME + "/models/{}.pb".format(model))
@@ -125,12 +73,8 @@
 
     input("\nPress ENTER to continue:")
 
-<<<<<<< HEAD
     facenet.real_time_recognize(use_log=use_log, use_dynamic=use_dynamic, use_picam=use_picam,
                                 use_graphics=use_graphics)
-=======
-    facenet.real_time_recognize(use_log=use_log, use_dynamic=use_dynamic, using_picamera=using_picamera)
->>>>>>> 70528ed2
 
 
 if __name__ == "__main__":
@@ -147,9 +91,5 @@
     parser.add_argument("--verbose", help="(boolean) suppress warnings and TensorFlow output")
     args = parser.parse_args()
 
-<<<<<<< HEAD
     demo(model=args.model, path=args.path_to_model, use_log=args.use_log, use_dynamic=args.use_dynamic,
          use_picam=args.use_picam, use_graphics=args.use_picam, verbose=args.verbose)
-=======
-    demo(model=args.model, path=args.path_to_model, verbose=args.verbose)
->>>>>>> 70528ed2
