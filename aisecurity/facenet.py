--- conflicted
+++ resolved
@@ -145,12 +145,8 @@
         return is_recognized, best_match, l2_dist
 
     # REAL-TIME FACIAL RECOGNITION HELPER
-<<<<<<< HEAD
     async def _real_time_recognize(self, width, height, use_log, use_dynamic, use_picam, use_graphics, framerate,
                                    resize):
-=======
-    async def _real_time_recognize(self, width, height, use_log, use_dynamic, use_picam, use_graphics, framerate):
->>>>>>> fef7df37
         db_types = ["static"]
         if use_dynamic:
             db_types.append("dynamic")
@@ -236,23 +232,17 @@
         cv2.destroyAllWindows()
 
     # REAL-TIME FACIAL RECOGNITION
-    def real_time_recognize(self, width=640, height=360, use_log=True, use_dynamic=False, use_picam=False,
-<<<<<<< HEAD
-                            framerate=20, use_graphics=True, resize=None):
-=======
-                            framerate=20, use_graphics=True):
->>>>>>> fef7df37
+    def real_time_recognize(self, width=640, height=360, use_log=True, use_dynamic=False, use_picam=False, framerate=20,
+                            use_graphics=True, resize=None):
+
         async def async_helper(recognize_func, *args, **kwargs):
             await recognize_func(*args, **kwargs)
 
         loop = asyncio.new_event_loop()
         task = loop.create_task(async_helper(self._real_time_recognize, width, height, use_log,
                                              use_dynamic=use_dynamic, use_graphics=use_graphics,
-<<<<<<< HEAD
                                              use_picam=use_picam, framerate=framerate, resize=resize))
-=======
-                                             use_picam=use_picam, framerate=framerate))
->>>>>>> fef7df37
+
         loop.run_until_complete(task)
 
     # GRAPHICS
