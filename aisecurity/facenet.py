--- conflicted
+++ resolved
@@ -2,7 +2,7 @@
 
 "aisecurity.facenet"
 
-Facial recognition with FaceNet in Tensorflow-TensorRT (TF-TRT).
+Facial recognition with FaceNet in Keras.
 
 Paper: https://arxiv.org/pdf/1503.03832.pdf
 
@@ -11,6 +11,7 @@
 import asyncio
 import warnings
 
+import keras
 import matplotlib.pyplot as plt
 from sklearn import neighbors
 from termcolor import cprint
@@ -26,71 +27,21 @@
 
     # HYPERPARAMETERS
     HYPERPARAMS = {
-<<<<<<< HEAD
-        "alpha": 0.7,
+        "alpha": 0.65,
         "mtcnn_alpha": 0.99
     }
 
 
-    # CONSTANTS
-    CONSTANTS = {
-        "ms_celeb_1m": {
-            "inputs": ["input_1"],
-            "outputs": ["Bottleneck_BatchNorm/batchnorm/add_1"]
-        },
-        "vgg_face_2": {
-            "inputs": ["base_input"],
-            "outputs": ["classifier_low_dim/Softmax"]
-        }
-=======
-        "alpha": 0.65,
-        "mtcnn_alpha": 0.99
->>>>>>> 70528ed2
-    }
-
-
     # INITS
     @timer(message="Model load time")
-    def __init__(self, filepath=CONFIG_HOME + "/models/ms_celeb_1m.pb", input_name=None, output_name=None):
+    def __init__(self, filepath=CONFIG_HOME + "/models/ms_celeb_1m.h5"):
         assert os.path.exists(filepath), "{} not found".format(filepath)
-
-<<<<<<< HEAD
-        # get frozen graph info and set sess
-        self._sess_init(filepath, input_name, output_name)
-
-        # data init
+        self.facenet = keras.models.load_model(filepath)
+
         self.__static_db = None  # must be filled in by user
         self.__dynamic_db = {}  # used for real-time database updating (i.e., for visitors)
 
-    def _sess_init(self, filepath, input_name, output_name):
-        trt_graph = self.get_frozen_graph(filepath)
-
-        config = tf.ConfigProto()
-        config.gpu_options.allow_growth = True
-        self.sess = tf.Session(config=config)
-=======
-        self.__static_db = None  # must be filled in by user
-        self.__dynamic_db = {}  # used for real-time database updating (i.e., for visitors)
->>>>>>> 70528ed2
-
-        tf.import_graph_def(trt_graph, name="")
-
-        self._io_tensor_init(model_name=filepath, input_name=input_name, output_name=output_name)
-
-        self.facenet = self.sess.graph
-        CONSTANTS["img_size"] = tuple(self.facenet.get_tensor_by_name(self.input_name).get_shape().as_list()[1:3])
-
-    def _io_tensor_init(self, model_name, input_name, output_name):
-        self.input_name, self.output_name = None, None
-        for model in self.CONSTANTS:
-            if model in model_name:
-                self.input_name = self.CONSTANTS[model]["inputs"][0] + ":0"
-                self.output_name = self.CONSTANTS[model]["outputs"][0] + ":0"
-        if not self.input_name:
-            self.input_name = input_name
-        elif not self.output_name:
-            self.output_name = output_name
-        assert self.input_name and self.output_name, "I/O tensors for {} not detected or provided".format(model_name)
+        CONSTANTS["img_size"] = self.facenet.input_shape[1]
 
 
     # MUTATORS
@@ -130,16 +81,6 @@
     @property
     def data(self):
         return self.__static_db
-<<<<<<< HEAD
-
-    @staticmethod
-    def get_frozen_graph(path):
-        with tf.gfile.FastGFile(path, "rb") as graph_file:
-            graph_def = tf.GraphDef()
-            graph_def.ParseFromString(graph_file.read())
-        return graph_def
-=======
->>>>>>> 70528ed2
 
     def get_embeds(self, data, *args, **kwargs):
         embeds = []
@@ -155,15 +96,12 @@
         return embeds if len(embeds) > 1 else embeds[0]
 
     def predict(self, paths_or_imgs, *args, **kwargs):
-        output_tensor = self.facenet.get_tensor_by_name(self.output_name)
-        return embed(self.sess, paths_or_imgs, self.input_name, output_tensor, *args, **kwargs)
+        return embed(self.facenet, paths_or_imgs, *args, **kwargs)
 
     # FACIAL RECOGNITION HELPER
     @timer(message="Recognition time")
     def _recognize(self, img, faces=None, db_types=None):
         assert self.__static_db or self.__dynamic_db, "data must be provided"
-
-        start = time.time()
 
         knns, data = [], {}
         if db_types is None or "static" in db_types:
@@ -180,16 +118,8 @@
             best_matches.append((pred, np.linalg.norm(embedding - data[pred])))
         best_match, l2_dist = sorted(best_matches, key=lambda n: n[1])[0]
         is_recognized = l2_dist <= FaceNet.HYPERPARAMS["alpha"]
-<<<<<<< HEAD
-
-        elapsed = time.time() - start
-        
-=======
-
-        elapsed = time.time() - start
-
->>>>>>> 70528ed2
-        return embedding, is_recognized, best_match, l2_dist, elapsed
+
+        return embedding, is_recognized, best_match, l2_dist
 
     # FACIAL RECOGNITION
     def recognize(self, img, verbose=True):
@@ -206,11 +136,7 @@
         return is_recognized, best_match, l2_dist
 
     # REAL-TIME FACIAL RECOGNITION HELPER
-<<<<<<< HEAD
-    async def _real_time_recognize(self, width, height, use_log, use_dynamic, use_picam, use_graphics):
-=======
-    async def _real_time_recognize(self, width, height, use_log, use_dynamic, using_picamera):
->>>>>>> 70528ed2
+    async def _real_time_recognize(self, width, height, use_log, use_dynamic, use_graphics, use_picam):
         db_types = ["static"]
         if use_dynamic:
             db_types.append("dynamic")
@@ -219,11 +145,7 @@
 
         mtcnn = MTCNN(min_face_size=0.5 * (width + height) / 3)  # face needs to fill at least 1/3 of the frame
 
-<<<<<<< HEAD
-        cap = self.get_video_cap(picamera=use_picam)
-=======
-        cap = self.get_video_cap(is_picamera=using_picamera)
->>>>>>> 70528ed2
+        cap = self.get_video_cap(use_picam=use_picam)
         cap.set(cv2.CAP_PROP_FRAME_WIDTH, width)
         cap.set(cv2.CAP_PROP_FRAME_HEIGHT, height)
 
@@ -245,15 +167,13 @@
 
                     # facial recognition
                     try:
-<<<<<<< HEAD
                         embedding, is_recognized, best_match, l2_dist = self._recognize(frame, face, db_types)
-=======
-                        embedding, is_recognized, best_match, l2_dist, elapsed = self._recognize(frame, face, db_types)
->>>>>>> 70528ed2
-                        print("L2 distance: {} ({}){}".format(l2_dist, best_match, " !" if not is_recognized else ""))
-                        if person["confidence"] >= self.HYPERPARAMS["mtcnn_alpha"]:
+                        print(
+                            "L2 distance: {} ({}){}".format(l2_dist, best_match, " !" if not is_recognized else ""))
+                        if person["confidence"] < self.HYPERPARAMS["mtcnn_alpha"]:
                             continue
-                    except (ValueError, cv2.error) as error:  # error-handling using names is unstable-- change later
+                    except (
+                    ValueError, cv2.error) as error:  # error-handling using names is unstable-- change later
                         if "query data dimension" in str(error):
                             raise ValueError("Current model incompatible with database")
                         elif "empty" in str(error):
@@ -262,12 +182,11 @@
                             print("Unknown error: " + str(error))
                         continue
 
-<<<<<<< HEAD
                     # add graphics
                     if use_graphics:
                         self.add_graphics(frame, overlay, person, width, height, is_recognized, best_match)
 
-                    if time.time() - start > 5.:  # wait 5 seconds before logging starts
+                    if time.time() - start > 5.:  # 10-second delay before logging starts
 
                         # update dynamic database
                         if use_dynamic:
@@ -277,21 +196,7 @@
                         if use_log:
                             self.log_activity(is_recognized, best_match, frame, log_unknown=True)
 
-=======
-                    if person["confidence"] >= self.HYPERPARAMS["mtcnn_alpha"]:
-                        # add graphics
-                        self.add_graphics(frame, overlay, person, width, height, is_recognized, best_match)
-
-                        # update dynamic database
-                        if use_dynamic:
-                            self.dynamic_update(embedding, l2_dists, elapsed)
-
-                        # log activity
-                        if use_log:
-                            self.log_activity(is_recognized, best_match, frame, elapsed, log_unknown=True)
-
->>>>>>> 70528ed2
-                        l2_dists.append(l2_dist)
+                    l2_dists.append(l2_dist)
 
             else:
                 missed_frames += 1
@@ -312,49 +217,32 @@
         cv2.destroyAllWindows()
 
     # REAL-TIME FACIAL RECOGNITION
-<<<<<<< HEAD
-    def real_time_recognize(self, width=500, height=250, use_log=True, use_dynamic=False, use_picam=False,
-                            use_graphics=True):
-
-=======
-    def real_time_recognize(self, width=500, height=250, use_log=True, use_dynamic=False, using_picamera=False):
->>>>>>> 70528ed2
+    def real_time_recognize(self, width=500, height=250, use_log=True, use_dynamic=False, use_graphics=True,
+                            use_picam=False):
+
         async def async_helper(recognize_func, *args, **kwargs):
             await recognize_func(*args, **kwargs)
 
         loop = asyncio.new_event_loop()
         task = loop.create_task(async_helper(self._real_time_recognize, width, height, use_log,
-<<<<<<< HEAD
-                                             use_dynamic=use_dynamic, use_picam=use_picam, use_graphics=use_graphics))
-=======
-                                             use_dynamic=use_dynamic, using_picamera=using_picamera))
->>>>>>> 70528ed2
+                                             use_dynamic=use_dynamic, use_graphics=use_graphics,
+                                             use_picam=use_picam))
         loop.run_until_complete(task)
+
 
     # GRAPHICS
     @staticmethod
-<<<<<<< HEAD
-    def get_video_cap(picamera):
-=======
-    def get_video_cap(is_picamera):
->>>>>>> 70528ed2
+    def get_video_cap(use_picam):
         def _gstreamer_pipeline(capture_width=1280, capture_height=720, display_width=1280, display_height=720,
                                 framerate=60, flip_method=0):
             return (
-                "nvarguscamerasrc ! video/x-raw(memory:NVMM), width=(int)%d, height=(int)%d, format=(string)NV12,"
-                " framerate=(fraction)%d/1 ! nvvidconv flip-method=%d ! video/x-raw, width=(int)%d, height=(int)%d,"
-                " format=(string)BGRx ! videoconvert ! video/x-raw, format=(string)BGR ! appsink"
-<<<<<<< HEAD
-                % (capture_width, capture_height, framerate, flip_method, display_width,display_height)
+                    "nvarguscamerasrc ! video/x-raw(memory:NVMM), width=(int)%d, height=(int)%d, format=(string)NV12,"
+                    " framerate=(fraction)%d/1 ! nvvidconv flip-method=%d ! video/x-raw, width=(int)%d, height=(int)%d,"
+                    " format=(string)BGRx ! videoconvert ! video/x-raw, format=(string)BGR ! appsink"
+                    % (capture_width, capture_height, framerate, flip_method, display_width, display_height)
             )
 
-        if picamera:
-=======
-                % (capture_width, capture_height, framerate, flip_method, display_width, display_height)
-            )
-
-        if is_picamera:
->>>>>>> 70528ed2
+        if use_picam:
             return cv2.VideoCapture(_gstreamer_pipeline(), cv2.CAP_GSTREAMER)
         else:
             return cv2.VideoCapture(0)
@@ -407,6 +295,7 @@
         text = best_match if is_recognized else ""
         add_box_and_label(frame, corner, box, color, line_thickness, text, font_size, thickness=1)
 
+
     # DISPLAY
     def show_embeds(self, encrypted=False, single=False):
         assert self.data, "data must be provided to show embeddings"
@@ -439,13 +328,7 @@
 
     # LOGGING
     @staticmethod
-<<<<<<< HEAD
     def log_activity(is_recognized, best_match, frame, log_unknown=True):
-=======
-    def log_activity(is_recognized, best_match, frame, elapsed, log_unknown=True):
-        if elapsed > 1.:
-            return None
->>>>>>> 70528ed2
 
         cooldown_ok = lambda t: time.time() - t > log.THRESHOLDS["cooldown"]
 
@@ -465,7 +348,8 @@
                 cprint("Regular activity logged", color="green", attrs=["bold"])
 
         if log_unknown and log.num_unknown >= log.THRESHOLDS["num_unknown"] and cooldown_ok(log.unk_last_logged):
-            path = CONFIG_HOME + "/database/unknown/{}.jpg".format(len(os.listdir(CONFIG_HOME + "/database/unknown")))
+            path = CONFIG_HOME + "/database/unknown/{}.jpg".format(
+                len(os.listdir(CONFIG_HOME + "/database/unknown")))
             log.log_unknown(path)
 
             # recording unknown images is deprecated and will be removed/changed later
@@ -473,14 +357,7 @@
             cprint("Unknown activity logged", color="red", attrs=["bold"])
 
     # DYNAMIC DATABASE
-<<<<<<< HEAD
     def dynamic_update(self, embedding, l2_dists):
-=======
-    def dynamic_update(self, embedding, l2_dists, elapsed):
-        if elapsed > 1.0:
-            return None
-
->>>>>>> 70528ed2
         previous_frames = l2_dists[-log.THRESHOLDS["num_unknown"]:]
         filtered = list(filter(lambda x: x > self.HYPERPARAMS["alpha"], previous_frames))
 
