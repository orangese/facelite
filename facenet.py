"""Facial recognition with FaceNet in Keras, TensorFlow, or TensorRT.
"""

import json
import os
from timeit import default_timer as timer

import cv2
import numpy as np
from sklearn import neighbors, svm
from termcolor import colored

try:
    import pycuda.autoinit  # noqa
    import pycuda.driver as cuda  # noqa
except (ModuleNotFoundError, ImportError) as e:
    print(f"[DEBUG] '{e}'. Ignore if GPU is not set up")

try:
    import tensorrt as trt  # noqa
except (ModuleNotFoundError, ImportError) as e:
    print(f"[DEBUG] '{e}'. Ignore if GPU is not set up")

from util.detection import FaceDetector
from util.distance import DistMetric
from util.loader import (print_time, screen_data, strip_id,
                         retrieve_embeds, get_frozen_graph)
from util.common import (DB_LOB, DEFAULT_MODEL, EMBED_KEY_PATH, NAME_KEY_PATH)
from util.visuals import Camera, GraphicsRenderer
from util.log import Logger


class FaceNet:
    """Class implementation of FaceNet"""

    @print_time("model load time")
    def __init__(self, model_path=DEFAULT_MODEL, data_path=DB_LOB,
                 input_name="input", output_name="embeddings",
                 input_shape=(160, 160), classifier="svm", gpu_alloc=False):
        """Initializes FaceNet object
        :param model_path: path to model (default: utils.paths.DEFAULT_MODEL)
        :param data_path: path to data (default: utils.paths.DB_LOB)
        :param input_name: input - TF mode only (default: "input:0")
        :param output_name: output - TF mode only (default: "embeddings:0")
        :param input_shape: input shape in HW (default: (160, 160))
        :param classifier: classifier type (default: 'svm')
        :param gpu_alloc: allow GPU growth (default: False)
        """

        assert os.path.exists(model_path), f"{model_path} not found"
        assert not data_path or os.path.exists(data_path), \
            f"{data_path} not found"

        if gpu_alloc:
            import tensorflow as tf  # noqa
            try:
                gpus = tf.config.experimental.list_physical_devices("GPU")
                for gpu in gpus:
                    tf.config.experimental.set_memory_growth(gpu, True)
            except RuntimeError as err:
                print(err)

        if ".h5" in model_path:
            self._keras_init(model_path)
        elif ".tflite" in model_path:
            self._tflite_init(model_path)
        elif ".pb" in model_path:
            self._tf_init(model_path, input_name, output_name, input_shape)
        elif ".engine" in model_path:
            self._trt_init(model_path, input_shape)
        else:
            raise TypeError("model must be an .h5, .pb, or .engine file")
        print(f"[DEBUG] inference backend is {self.mode}")

        self._db = {}
        self.classifier = None
        self.classifier_type = classifier

        if data_path:
            self.set_data(*retrieve_embeds(data_path,
                                           name_keys=NAME_KEY_PATH,
                                           embedding_keys=EMBED_KEY_PATH))
        else:
            print("[DEBUG] data not set. Set it manually with set_data")

    @property
    def data(self):
        """Property for static database
        :returns: self._db
        """

        return self._db

    @property
    def metadata(self):
        return {"metric": self.dist_metric.metric,
                "normalize": self.dist_metric.normalize,
                "alpha": self.alpha,
                "img_norm": self.img_norm}

    def _keras_init(self, filepath):
        """Initializes a Keras model
        :param filepath: path to model (.h5)
        """

        import tensorflow.compat.v1 as tf  # noqa
        self.mode = "keras"
        self.facenet = tf.keras.models.load_model(filepath)
        self.img_shape = self.facenet.input_shape[1:3]

    def _tflite_init(self, filepath):
        """Initializes a tflite model interpreter
        :param filepath: path to model (.tflite)
        """

        import tensorflow.compat.v1 as tf  # noqa
        self.mode = "tflite"
        self.facenet = tf.lite.Interpreter(model_path=filepath)
        self.facenet.allocate_tensors()

        self.input_details = self.facenet.get_input_details()
        self.output_details = self.facenet.get_output_details()
        self.img_shape = self.input_details[0]["shape"].tolist()[1:-1]

    def _tf_init(self, filepath, input_name, output_name, input_shape):
        """Initializes a TensorFlow model
        :param filepath: path to model (.pb)
        :param input_name: name of input tensor
        :param output_name: name of output tensor
        :param input_shape: input shape for facenet
        """

        import tensorflow.compat.v1 as tf  # noqa
        self.mode = "tf"

        self.input_name = input_name
        self.output_name = output_name
        self.img_shape = input_shape

        graph_def = get_frozen_graph(filepath)
        self.sess = tf.keras.backend.get_session()

        tf.import_graph_def(graph_def, name="")
        self.facenet = self.sess.graph

    def _trt_init(self, filepath, input_shape):
        """TensorRT initialization
        :param filepath: path to serialized engine
        :param input_shape: input shape
        """

        self.mode = "trt"
        try:
            logger = trt.Logger(trt.Logger.ERROR)
            runtime = trt.Runtime(logger)

            with open(filepath, "rb") as model:
                self.facenet = runtime.deserialize_cuda_engine(model.read())

            self.stream = cuda.Stream()
            self.context = self.facenet.create_execution_context()

            self.h_input = cuda.pagelocked_empty(
                trt.volume(self.context.get_binding_shape(0)),
                dtype=np.float32
            )
            self.h_output = cuda.pagelocked_empty(
                trt.volume(self.context.get_binding_shape(1)),
                dtype=np.float32
            )

            self.d_input = cuda.mem_alloc(self.h_input.nbytes)
            self.d_output = cuda.mem_alloc(self.h_output.nbytes)

        except NameError:
            raise ValueError("trt mode requested but not available")

        self.img_shape = input_shape

    def add_entry(self, person, embeddings, train_classifier=True):
        """Adds entry (person, embeddings) to database
        :param person: new entry
        :param embeddings: new entry's list of embeddings
        :param train_classifier: train classifier (default: True)
        """
        screen_data(person, embeddings)

        embeds = np.array(embeddings).reshape(len(embeddings), -1)
        self._db[person] = embeds

        stripped = strip_id(person)
        self._stripped_names.append(stripped)

        try:
            embeds = np.concatenate([self._stripped_db[stripped], embeds])
        except KeyError:
            pass
        self._stripped_db[stripped] = embeds

        if train_classifier:
            self._train_classifier()

    def remove_entry(self, person, train_classifier=True):
        """Removes all embeds of person from database.
        :param person: entry to remove
        :param train_classifier: train classifier (default: True)
        """
        keys = list(self.data.keys())
        stripped = strip_id(person)

        for name in keys:
            if strip_id(name) == stripped:
                del self._db[name]
                del self._stripped_names[keys.index(name)]

                try:
                    del self._stripped_db[stripped]
                except KeyError:
                    pass

        if train_classifier:
            self._train_classifier()

    def set_data(self, data, metadata):
        """Sets data property
        :param data: new data in form {name: embedding vector, ...}
        :param metadata: data metadata
        """
        assert metadata, "metadata must be provided"

        self._db = {}
        self._stripped_db = {}
        self._stripped_names = []
        self.data_cfg = metadata

        self.dist_metric = DistMetric(self.data_cfg["metric"],
                                      self.data_cfg["normalize"],
                                      self.data_cfg.get("mean"))
        self.alpha = self.data_cfg["alpha"]
        self.img_norm = self.data_cfg["img_norm"]

        if data:
            for person, embed in data.items():
                self.add_entry(person, embed, train_classifier=False)
            self._train_classifier()

    def _train_classifier(self):
        """Trains person classifier"""
        try:
            if self.classifier_type == "svm":
                self.classifier = svm.SVC(kernel="linear")
            elif self.classifier_type == "knn":
                self.classifier = neighbors.KNeighborsClassifier()

            embeds = np.squeeze(list(self.data.values()), axis=1)
            self.classifier.fit(embeds, self._stripped_names)

        except (AttributeError, ValueError):
            raise ValueError("Current model incompatible with database")

    def normalize(self, imgs):
        if self.img_norm == "per_image":
            # linearly scales x to have mean of 0, variance of 1
            std_adj = np.std(imgs, axis=(1, 2, 3), keepdims=True)
            std_adj = np.maximum(std_adj, 1. / np.sqrt(imgs.size / len(imgs)))
            mean = np.mean(imgs, axis=(1, 2, 3), keepdims=True)
            return (imgs - mean) / std_adj
        elif self.img_norm == "fixed":
            # scales x to [-1, 1]
            return (imgs - 127.5) / 128.
        else:
            return imgs

    def embed(self, imgs):
        """Embeds cropped face
        :param imgs: list of cropped faces with shape (b, h, w, 3)
        :returns: embedding as array with shape (1, -1)
        """

        if self.mode == "keras":
            embeds = self.facenet.predict(imgs, batch_size=len(imgs))
        elif self.mode == "tf":
            out = self.facenet.get_tensor_by_name(self.output_name)
            embeds = self.sess.run(out, feed_dict={self.input_name: imgs})
        elif self.mode == "tflite":
            imgs = imgs.astype(np.float32)
            self.facenet.set_tensor(self.input_details[0]["index"], imgs)
            self.facenet.invoke()
            embeds = self.facenet.get_tensor(self.output_details[0]["index"])
        else:
            if len(imgs) != 1:
                raise NotImplementedError("trt batch not yet supported")
            np.copyto(self.h_input, imgs.astype(np.float32).ravel())
            cuda.memcpy_htod_async(self.d_input, self.h_input, self.stream)
            self.context.execute_async(batch_size=1,
                                       bindings=[int(self.d_input),
                                                 int(self.d_output)],
                                       stream_handle=self.stream.handle)
            cuda.memcpy_dtoh_async(self.h_output, self.d_output, self.stream)
            self.stream.synchronize()
            embeds = np.copy(self.h_output)

        return embeds.reshape(len(imgs), -1)

    def predict(self, img, detector, margin=10, flip=False, verbose=True):
        """Embeds and normalizes an image from path or array
        :param img: image to be predicted on (BGR image)
        :param detector: FaceDetector object
        :param margin: margin for MTCNN face cropping (default: 10)
        :param flip: flip and concatenate or not (default: False)
        :param verbose: verbosity (default: True)
        :returns: normalized embeddings, facial coordinates
        """

        cropped_faces, face_coords = detector.crop_face(img, margin,
                                                        flip, verbose)
        if cropped_faces is None:
            if verbose:
                print("No face detected")
            return None, None

        start = timer()

        normalized = self.normalize(np.array(cropped_faces))
        embeds = self.embed(normalized)
        embeds = self.dist_metric.apply_norms(embeds, batch=True)

        if verbose:
            elapsed = round(1000. * (timer() - start), 2)
            time = colored(f"{elapsed} ms", attrs=["bold"])
            vecs = f"{len(embeds)} vector{'s' if len(embeds) > 1 else ''}"
            print(f"Embedding time ({vecs}): " + time)

        return embeds, face_coords

    def recognize(self, img, *args, verbose=True, **kwargs):
        """Facial recognition
        :param img: image array in BGR mode
        :param args: will be passed to self.predict
        :param verbose: verbose or not (default: True)
        :param kwargs: will be passed to self.predict
        :returns: face, is recognized, best match, time elapsed
        """
        start = timer()

        is_recognized = None
        best_match = None
        face = None

        try:
            embeds, face = self.predict(img, *args, **kwargs, verbose=verbose)
            if embeds is not None:
                best_match = self.classifier.predict(embeds)[0]

                nearest = self._stripped_db[best_match]
                dists = self.dist_metric.distance(embeds, nearest, True)
                dist = np.average(dists)
                is_recognized = dist <= self.alpha

                if verbose and dist:
                    info = colored(f"{round(dist, 4)} ({best_match})",
                                   color="green" if is_recognized else "red")
                    print(f"{self.dist_metric}: {info}")

        except (ValueError, cv2.error) as error:
            incompatible = "query data dimension"
            if isinstance(error, ValueError) and incompatible in str(error):
                raise ValueError("Current model incompatible with database")
            elif isinstance(error, cv2.error) and "resize" in str(error):
                print("Frame capture failed")
            else:
                raise error

        elapsed = round(1000. * (timer() - start), 4)
        return face, is_recognized, best_match, elapsed

    def real_time_recognize(self, width=640, height=360, resize=1.,
<<<<<<< HEAD
                            detector="mtcnn", flip=False, graphics=True, logging=True, socket=None):
=======
                            detector="mtcnn", flip=False, graphics=True,
                            socket=None, mtcnn_stride=1):
>>>>>>> 38ae0e0c
        """Real-time facial recognition
        :param width: width of frame (default: 640)
        :param height: height of frame (default: 360)
        :param resize: resize scale (default: 1. = no resize)
        :param detector: face detector type (default: "mtcnn")
        :param flip: whether to flip horizontally or not (default: False)
        :param graphics: whether or not to use graphics (default: True)
        :param socket: socket (dev) (default: False)
        :param mtcnn_stride: stride frame stride (default: 1)
        """

        assert self._db, "data must be provided"
        assert 0. <= resize <= 1., "resize must be in [0., 1.]"

        graphics_controller = GraphicsRenderer(width, height, resize)
        logger = Logger(15, 5)
        cap = Camera(width, height)

        detector = FaceDetector(detector, self.img_shape,
                                min_face_size=240, stride=mtcnn_stride)

        while True:
            _, frame = cap.read()
            cframe = frame.copy()

            # resize frame
            if resize != 1:
                frame = cv2.resize(frame, (0, 0), fx=resize, fy=resize)

            # facial detection and recognition
            info = self.recognize(frame, detector, flip=flip)

            if socket:
<<<<<<< HEAD
                socket.send(json.dumps({"best_match":info[2]}))
=======
                socket.send(json.dumps({"best_match": info[2]}))
>>>>>>> 38ae0e0c

            # graphics
            if graphics:
                graphics_controller.add_graphics(cframe, *info)
                cv2.imshow("AI Security v2021.0.1", cframe)
                if cv2.waitKey(1) & 0xFF == ord("q"):
                    break

            if logging:
                print("Logged:",logger.log(info[2]))

        cap.release()
        cv2.destroyAllWindows()<|MERGE_RESOLUTION|>--- conflicted
+++ resolved
@@ -375,12 +375,8 @@
         return face, is_recognized, best_match, elapsed
 
     def real_time_recognize(self, width=640, height=360, resize=1.,
-<<<<<<< HEAD
-                            detector="mtcnn", flip=False, graphics=True, logging=True, socket=None):
-=======
                             detector="mtcnn", flip=False, graphics=True,
                             socket=None, mtcnn_stride=1):
->>>>>>> 38ae0e0c
         """Real-time facial recognition
         :param width: width of frame (default: 640)
         :param height: height of frame (default: 360)
@@ -414,11 +410,7 @@
             info = self.recognize(frame, detector, flip=flip)
 
             if socket:
-<<<<<<< HEAD
-                socket.send(json.dumps({"best_match":info[2]}))
-=======
                 socket.send(json.dumps({"best_match": info[2]}))
->>>>>>> 38ae0e0c
 
             # graphics
             if graphics:
@@ -428,7 +420,7 @@
                     break
 
             if logging:
-                print("Logged:",logger.log(info[2]))
+                print("Logged:", logger.log(info[2]))
 
         cap.release()
         cv2.destroyAllWindows()