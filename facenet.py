
"""

"facenet.py"

Facial recognition with FaceNet in Keras.

Paper: https://arxiv.org/pdf/1503.03832.pdf

"""

import os
from time import time
import functools

import matplotlib.pyplot as plt
import keras
from keras import backend as K
import numpy as np
import cv2
from skimage.transform import resize
from imageio import imread
from mtcnn.mtcnn import MTCNN

# ERROR HANDLING
def suppress_tf_warnings():
  import os
  os.environ["TF_CPP_MIN_LOG_LEVEL"] = "3"

  import warnings
  warnings.simplefilter(action = "ignore", category = FutureWarning)

  import tensorflow as tf
  try:
    tf.compat.v1.logging.set_verbosity(tf.compat.v1.logging.ERROR)
  except AttributeError:
    tf.logging.set_verbosity(tf.logging.ERROR)

# DECORATORS
def timer(message = "Time elapsed"):

  def _timer(func):
    @functools.wraps(func)
    def _func(*args, **kwargs):
      start = time()
      result = func(*args, **kwargs)
      print("{}: {}s".format(message, round(time() - start, 3)))
      return result
    return _func

  return _timer

# FACENET
class FaceNet(object):

  # HYPERPARAMETERS
  ALPHA = 1.0

  # INITS
  @timer(message="Model load time")
  def __init__(self, filepath):
    self.k_model = keras.models.load_model(filepath)
    self.data = None # must be filled in by user
    self.k_nn = None # instantiated in functions

  # MUTATORS AND RETRIEVERS
  def set_data(self, data):
    self.data = data

  def _set_knn(self):
    # TODO: speed up recognize by replacing complete search of dataset with k-NN classifier
    pass
    # normalize_embeds = lambda embed_dict: np.array([embed_dict[person]["embedding"] for person in embed_dict])
    #
    # k_nn = keras.layers.Dense(name="k-nn", units=self.k_model.output_size, use_bias=False)
    # k_nn.set_weights(normalize_embeds(self.data))
    #
    # self.k_nn = keras.Model(input=[k_nn.input], output=k_nn.output)

  def get_facenet(self):
    return self.k_model

  # GENERIC L2 DISTANCE
  def l2_dist(self, img_a, img_b):
    try:
      return np.linalg.norm(self.data[img_a]["embedding"] - self.data[img_b]["embedding"])
    except TypeError:
      return np.linalg.norm(img_a - self.data[img_b]["embedding"]) # assumes img_a is a precomputed embedding

  def predict(self, filepaths, batch_size=1, faces=None):
    return Preprocessing.embed(self.k_model, filepaths, batch_size = batch_size, faces=faces)

  # COMPARE TWO SPECIFIC IMAGES
  def compare(self, img_a, img_b, verbose=True):
    assert self.data, "data must be provided"

    dist = self.l2_dist(img_a, img_b)
    is_same = dist <= FaceNet.ALPHA

    if verbose:
      print("L2 distance: {} -> {} and {} are the same person: {}".format(dist, img_a, img_b, is_same))
      self.disp_imgs(img_a, img_b, title = "Same person: {}\n L2 distance: {}".format(is_same, dist))

    return int(is_same), dist

  # FACIAL RECOGNITION HELPER
  @timer(message="Recognition time")
  def _recognize(self, img, verbose=True, faces=None):
    assert self.data, "data must be provided"

    def find_min_key(dict_):
      minimum = (None, np.float("inf"))
      for key, val in dict_.items():
        if val < minimum[1]:
          minimum = (key, val)
      return minimum[0]

    embedding = self.predict([img], faces=faces)
    avgs = {}
    for person in self.data:
      if person[:-1] not in avgs:
        avgs[person[:-1]] = self.l2_dist(embedding, person)
    best_match = find_min_key(avgs)

    if verbose:
      if avgs[best_match] <= FaceNet.ALPHA:
        print("Your image is a picture of \"{}\": L2 distance of {}".format(best_match, avgs[best_match]))
      else:
        print("Your image is not in the database. The best match is \"{}\" with an L2 distance of ".format(
          best_match, avgs[best_match]))
      self.disp_imgs(img, "{}0".format(best_match), title="Best match: {}\nL2 distance: {}".format(
        best_match, avgs[best_match]))

    return int(avgs[best_match] <= FaceNet.ALPHA), best_match, avgs[best_match]

  # FACIAL RECOGNITION
  def recognize(self, img):
    return self._recognize(img, verbose=True, faces=None)

  # REAL TIME RECOGNITION (DEMO)
  def realtime_recognize(self):
    if self.k_nn is None:
      self._set_knn()

    detector = MTCNN()
    cap = cv2.VideoCapture(0)

    while True:
      _, frame = cap.read()
      result = detector.detect_faces(frame)

      if result:
        for person in result:
          faces = person["box"]
          x, y, height, width = faces

          is_recognized, best_match, l2_dist = self._recognize(frame, verbose=False, faces=faces)
          color = (0, 255, 0) if is_recognized else (0, 0, 255) # green if is_recognize else red

          cv2.rectangle(frame, (x, y), (x + height, y + width), color, thickness=2)
          cv2.putText(frame, best_match, org=(x, y), fontFace=cv2.FONT_HERSHEY_SIMPLEX, fontScale=0.75, color=color)

      cv2.imshow("frame", frame)

      if cv2.waitKey(1) & 0xFF == ord("q"):
        break

    cap.release()
    cv2.destroyAllWindows()

  # DISPLAYING
  def disp_imgs(self, img_a, img_b, title = None):
    plt.subplot(1, 2, 1)
    try:
      plt.imshow(imread(self.data[img_a]["path"]))
    except KeyError:
      plt.imshow(imread(img_a))
    plt.axis("off")

    plt.subplot(1, 2, 2)
    try:
      plt.imshow(imread(self.data[img_b]["path"]))
    except KeyError:
      plt.imshow(imread(img_b))
    plt.axis("off")

    if title is not None:
      plt.suptitle(title)

    plt.show()

# IMAGE PREPROCESSING
class Preprocessing(object):

  # HYPERPARAMETERS
  IMG_SIZE = 160

  @staticmethod
  def whiten(x):
    if x.ndim == 4:
      axis = (1, 2, 3)
      size = x[0].size
    elif x.ndim == 3:
      axis = (0, 1, 2)
      size = x.size
    else:
      raise ValueError("x must have either 3 or 4 dimensions")

    std_adj = np.maximum(np.std(x, axis=axis, keepdims=True), 1.0 / np.sqrt(size))
    whitened = (x - np.mean(x, axis=axis, keepdims=True)) / std_adj
    return whitened

  @staticmethod
  def align_imgs(filepaths, margin, faces=None):
    if not faces:
      detector = MTCNN()

    def align_img(path, faces=None):
      try:
        img = imread(path)
      except OSError:
        img = path # TODO: restructure so that you don't have to catch OSError-- let Preprocessing accept numpy arrays
                   #       as images

      if not faces:
        found = detector.detect_faces(img)
        assert len(found) != 0, "face was not found in {}".format(path)
        faces = found[0]["box"]

      x, y, width, height = faces
      cropped = img[y - margin // 2:y + height + margin // 2, x - margin // 2:x + width + margin // 2, :]
      resized = resize(cropped, (Preprocessing.IMG_SIZE, Preprocessing.IMG_SIZE), mode="reflect")
      return resized

    return np.array([align_img(path, faces=faces) for path in filepaths])

  @staticmethod
  def embed(facenet, filepaths, margin=15, batch_size=1, faces=None):
    aligned_imgs = Preprocessing.whiten(Preprocessing.align_imgs(filepaths, margin, faces=faces))
    raw_embeddings = facenet.predict(aligned_imgs, batch_size=batch_size)

    l2_normalize = lambda x: x / np.sqrt(np.maximum(np.sum(np.square(x), axis=-1, keepdims=True), K.epsilon()))
    normalized_embeddings = l2_normalize(raw_embeddings)

    return normalized_embeddings

  @staticmethod
  @timer(message="Data preprocessing time")
  def load(facenet, img_dir, people):
    data = {}
    for person in people:
      person_dir = img_dir + person
      img_paths = [os.path.join(person_dir, f) for f in os.listdir(person_dir) if not f.endswith(".DS_Store")]
      embeddings = Preprocessing.embed(facenet, img_paths)
      for index, path in enumerate(img_paths):
        data["{}{}".format(person, index)] = {"path": path, "embedding": embeddings[index]}
    return data

if __name__ == "__main__":
  suppress_tf_warnings()

  # PATHS
  HOME = os.getenv("HOME")
<<<<<<< HEAD
  img_dir = HOME + "/PycharmProjects/ai-security/images/database/"
  people = [f for f in os.listdir(img_dir) if not f.endswith(".DS_Store")]
=======
  img_dir = HOME + "/PycharmProjects/facial-recognition/images/database/"
  people = ["ryan", "liam"] # [f for f in os.listdir(img_dir) if not f.endswith(".DS_Store")]
>>>>>>> fd9b27b3

  # NETWORK INIT
  facenet = FaceNet(HOME + "/PycharmProjects/facial-recognition/models/facenet_keras.h5")
  facenet.set_data(Preprocessing.load(facenet.get_facenet(), img_dir, people))

  # UNIT TESTS
  def compare_test():
    start = time()

    my_imgs = []
    for person in people:
      for index in range(len([f for f in os.listdir(img_dir + person) if not f.endswith(".DS_Store")])):
        my_imgs.append("{}{}".format(person, index))

    count = 0
    for img_a in my_imgs:
      for img_b in my_imgs:
        if not np.array_equal(img_a, img_b):
          facenet.compare(img_a, img_b)
          count += 1

    print("Average time per comparison: {}s".format(round((time() - start) / count, 3)))

  def verify_test():
<<<<<<< HEAD
    facenet.recognize(HOME + "/PycharmProjects/ai-security/images/test_images/ryan.jpg")
=======
    facenet.recognize(HOME + "/PycharmProjects/facial-recognition/images/test_images/ryan.jpg")

  def realtime_recognize_test():
    facenet.realtime_recognize()
>>>>>>> fd9b27b3

  # TESTING
  realtime_recognize_test()<|MERGE_RESOLUTION|>--- conflicted
+++ resolved
@@ -261,13 +261,9 @@
 
   # PATHS
   HOME = os.getenv("HOME")
-<<<<<<< HEAD
-  img_dir = HOME + "/PycharmProjects/ai-security/images/database/"
-  people = [f for f in os.listdir(img_dir) if not f.endswith(".DS_Store")]
-=======
+
   img_dir = HOME + "/PycharmProjects/facial-recognition/images/database/"
   people = ["ryan", "liam"] # [f for f in os.listdir(img_dir) if not f.endswith(".DS_Store")]
->>>>>>> fd9b27b3
 
   # NETWORK INIT
   facenet = FaceNet(HOME + "/PycharmProjects/facial-recognition/models/facenet_keras.h5")
@@ -292,14 +288,10 @@
     print("Average time per comparison: {}s".format(round((time() - start) / count, 3)))
 
   def verify_test():
-<<<<<<< HEAD
-    facenet.recognize(HOME + "/PycharmProjects/ai-security/images/test_images/ryan.jpg")
-=======
     facenet.recognize(HOME + "/PycharmProjects/facial-recognition/images/test_images/ryan.jpg")
 
   def realtime_recognize_test():
     facenet.realtime_recognize()
->>>>>>> fd9b27b3
 
   # TESTING
   realtime_recognize_test()