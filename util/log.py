class Logger:
<<<<<<< HEAD

    def __init__(self, frame_limit, frame_threshold):
        self.matches = [None for _ in range(frame_limit)]
        # array for matches, sorted chronologically.
        # if len > frame_limit, remove index 0
        self.frame_limit = frame_limit
        self.frame_threshold = frame_threshold

    def log(self, best_match):
        if best_match:
            self.matches.append(best_match)
            if len(self.matches) > self.frame_limit:
                # remove index 0 which is chronologically last frame
                self.matches.pop(0)

        # dict {match : frequency}
        match_frequencies = {}

        # iteration from most recent frame -> last
        for i, match in enumerate(reversed(self.matches)):
            if not match:
                continue
            try:
                match_frequencies[match] += 1
                if match_frequencies[match] >= self.frame_threshold:
                    # if frequency == threshold, detect
                    self.matches = [None for _ in range(self.frame_limit)]
                    print(f"[DEBUG] logged '{match}'")
                    return match
            except KeyError:
                # if match id doesn't exist, set freq to 1; otherwise, increment
                match_frequencies[match] = 1
=======
    def __init__(
        self,
        frame_limit: int,
        frame_threshold
    ) -> None:
        # NOTE: Array for matches, sorted chronologically. 
        # if len > frame_limit, remove index 0
        self.matches = []
        for i in range(frame_limit):
            self.matches.append("")

        self.frame_limit = frame_limit
        self.frame_threshold = frame_threshold

    def log(
        self,
        best_match
    ) -> str:
        best_match = str(best_match)
        self.matches.append(best_match)

        # NOTE: Remove index 0 which is chronologically last frame
        if len(self.matches) > self.frame_limit:
            self.matches.pop(0)

        # dict{match : frequency}
        match_frequencies = {}

        # NOTE: Iteration from most recent frame -> last
        for i in range(self.frame_limit-1, -1, -1): 
            current_match = self.matches[i]
            # NOTE: If match id doesn't exist, set frequency to 1
            if current_match not in match_frequencies.keys():
                match_frequencies.update({current_match : 1})

            # NOTE: Increment frequency
            else:
                match_frequencies.update({current_match : match_frequencies.get(current_match) + 1})
                #NOTE: if frequency == threshold, detect
                if match_frequencies.get(current_match) >= self.frame_threshold: 
                    return current_match
                    
        return ""
>>>>>>> 7ae9e667
<|MERGE_RESOLUTION|>--- conflicted
+++ resolved
@@ -1,38 +1,5 @@
 class Logger:
-<<<<<<< HEAD
 
-    def __init__(self, frame_limit, frame_threshold):
-        self.matches = [None for _ in range(frame_limit)]
-        # array for matches, sorted chronologically.
-        # if len > frame_limit, remove index 0
-        self.frame_limit = frame_limit
-        self.frame_threshold = frame_threshold
-
-    def log(self, best_match):
-        if best_match:
-            self.matches.append(best_match)
-            if len(self.matches) > self.frame_limit:
-                # remove index 0 which is chronologically last frame
-                self.matches.pop(0)
-
-        # dict {match : frequency}
-        match_frequencies = {}
-
-        # iteration from most recent frame -> last
-        for i, match in enumerate(reversed(self.matches)):
-            if not match:
-                continue
-            try:
-                match_frequencies[match] += 1
-                if match_frequencies[match] >= self.frame_threshold:
-                    # if frequency == threshold, detect
-                    self.matches = [None for _ in range(self.frame_limit)]
-                    print(f"[DEBUG] logged '{match}'")
-                    return match
-            except KeyError:
-                # if match id doesn't exist, set freq to 1; otherwise, increment
-                match_frequencies[match] = 1
-=======
     def __init__(
         self,
         frame_limit: int,
@@ -70,10 +37,11 @@
 
             # NOTE: Increment frequency
             else:
-                match_frequencies.update({current_match : match_frequencies.get(current_match) + 1})
+                match_frequencies.update(
+                        {current_match: match_frequencies.get(current_match) + 1}
+                )
                 #NOTE: if frequency == threshold, detect
-                if match_frequencies.get(current_match) >= self.frame_threshold: 
+                if match_frequencies.get(current_match) >= self.frame_threshold:
                     return current_match
-                    
-        return ""
->>>>>>> 7ae9e667
+
+        return ""