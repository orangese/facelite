--- conflicted
+++ resolved
@@ -13,7 +13,6 @@
 from util.common import CONFIG_HOME
 
 
-<<<<<<< HEAD
 def is_looking(face):
     pts = face["keypoints"]
     eye_diff = abs(pts["right_eye"][0] - pts["left_eye"][0])
@@ -24,16 +23,12 @@
     return ratio > 0.4
 
 
-def get_mtcnn(mtcnn_path, min_size=40.0, factor=0.709,
-              thresholds=(0.6, 0.7, 0.7)):
-=======
 def get_mtcnn(
     mtcnn_path,
     min_size: float = 40.0,
     factor: float = 0.709,
     thresholds: Tuple[float, float, float] = (0.6, 0.7, 0.7)
 ):
->>>>>>> 7ae9e667
     import tensorflow.compat.v1 as tf  # noqa
 
     def mtcnn(img, mtcnn_path, min_size, factor, thresholds):
@@ -59,11 +54,7 @@
 
 
 class FaceDetector:
-<<<<<<< HEAD
 
-    def __init__(self, mode, img_shape=(160, 160), alpha=0.99, stride=1,
-                 min_face_size=240):
-=======
     def __init__(
         self,
         mode,
@@ -72,7 +63,6 @@
         stride: int = 1,
         min_face_size: int = 40
     ) -> None:
->>>>>>> 7ae9e667
         assert mode in ("mtcnn", "trt-mtcnn"), f"{mode} not supported"
 
         self.mode = mode
