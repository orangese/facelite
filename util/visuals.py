"""Graphics util.
"""
from typing import Tuple

from abc import ABC, abstractmethod
import threading

import cv2
import numpy as np

from util.common import HAS_RS

try:
    import pyrealsense2 as rs
except (ModuleNotFoundError, ImportError) as e:
    print(f"[DEBUG] '{e}'. Ignore if Realsense is not set up")
    HAS_RS = False

<<<<<<< HEAD
def Camera(**kwargs):
    if HAS_RS:
        return RSCapture(**kwargs)
    return WebcamCapture(**kwargs)


class CVThread(ABC):
=======
NVARGUS = "nvarguscamerasrc ! video/x-raw(memory:NVMM), " \
          "width=(int)1280, height=(int)720, format=(string)NV12, " \
          "framerate=(fraction)30/1 ! nvvidconv flip-method=2 ! video/x-raw, " \
          "width=(int){}, height=(int){}, format=(string)BGRx ! " \
          "videoconvert ! video/x-raw, format=(string)BGR ! appsink"
>>>>>>> 7ae9e667

    def stop(self):
        self.stopped = True

    def _setup(self, uid, tname, args):
        self.uid = uid
        self.tname = tname
        self.stopped = False
        self._next()

<<<<<<< HEAD
        thread = threading.Thread(target=self._update, name=tname, args=args)
        thread.daemon = True
        thread.start()

    def _update(self):
        while True:
            if self.stopped:
                self._cleanup()
                return
            self._next()

    @abstractmethod
    def _next(self):
        """Sets nexts frames"""
=======
    def __init__(
        self,
        width: int = 640,
        height: int = 360,
        fps: int = 30,
        dev: int = 0,
        threaded: bool = False
    ) -> None:
        self.width = width
        self.height = height
        self.dev = dev
        self.threaded = threaded
        self.fps = fps

        self.thread_running = False
        self.retval = False
        self.img_handle = None
        self.thread = None
        self.cap = None

        self._open()
        self._start()

    def _open(self) -> None:
        try:
            config = rs.config()
            config.enable_stream(rs.stream.color, self.width, self.height, 
                                 rs.format.bgr8, self.fps)
            self.pipeline = rs.pipeline()
            self.pipeline.start(config)
            assert self.pipeline.get_active_profile(), "video capture failed to initialize"

        except:
            try:
                gstreamer_pipeline = NVARGUS.format(self.width, self.height)
                self.cap = cv2.VideoCapture(gstreamer_pipeline, cv2.CAP_GSTREAMER)
                assert self.cap.isOpened(), "video capture failed to initialize"

            except AssertionError:
                self.cap = cv2.VideoCapture(self.dev)
                assert self.cap.isOpened(), "video capture failed to initialize"

                self.cap.set(cv2.CAP_PROP_FRAME_WIDTH, self.width)
                self.cap.set(cv2.CAP_PROP_FRAME_HEIGHT, self.height)

    def read_realsense(self):
        ret = True
        frames = self.pipeline.wait_for_frames()
        color_frame = frames.get_color_frame()
        if not color_frame:
            ret = False
            return ret, None
        else:
            color_image = np.array(color_frame.get_data())
            return ret, color_image

    def _start(self) -> None:
        def grab_img(cam):
            while cam.thread_running:
                try:
                    cam.retval, cam.img_handle = self.read_realsense()
                except:
                    cam.retval, cam.img_handle = cam.cap.read()
            cam.thread_running = False

        if self.threaded:
            assert not self.thread_running, "thread is already running"
            self.thread_running = True
            self.thread = threading.Thread(target=grab_img, args=(self,))
            self.thread.start()
>>>>>>> 7ae9e667

    @abstractmethod
    def _cleanup(self):
        """Cleans up on termination"""

    @abstractmethod
    def read(self):
        """Returns next frames"""

<<<<<<< HEAD
    def release(self):
        self.stopped = True


class WebcamCapture(CVThread):

    def __init__(self, src=0, *args):
        self.cap = cv2.VideoCapture(src)
        self._setup(src, f"VS-{src}", args)

    def _next(self):
        self.retval, self.frame = self.cap.read()

    def _cleanup(self):
        pass

    def read(self):
        return self.retval, self.frame


class RSCapture(CVThread):

    def __init__(self, uid=0, *args):
        self.stream = rs.pipeline()

        rs_cfg = rs.config()
        rs_cfg.enable_stream(rs.stream.color)

        self.stream.start(rs_cfg)
        self._setup(uid, f"RS-{uid}", args)

    def _next(self):
        frames = self.stream.wait_for_frames()
        frame = np.asanyarray(frames.get_color_frame().get_data())
        frame = cv2.cvtColor(frame, cv2.COLOR_RGB2BGR)

        self.frame = frame

    def _cleanup(self):
        self.stream.stop()

    def read(self):
        return True, self.frame
=======
    def release(self) -> None:
        if self.threaded:
            self.thread_running = False
            self.thread.join()
        try:
            self.cap.release()
        except:
            self.pipeline.stop()
>>>>>>> 7ae9e667


class GraphicsRenderer:
    def __init__(
        self,
        width: int = 640,
        height: int = 360,
        resize: float = 1.0,
        margin: int = 10,
        font=cv2.FONT_HERSHEY_DUPLEX
    ):
        self.width = width
        self.height = height
        self.resize = resize
        self.margin = margin
        self.font = font

        # NOTE: Works for 6.25e4 pixel video cature to 1e6 pixel video capture
        self.line_thickness = round(1e-6 * width * height + 1.5)
        self.radius = round((1e-6 * width * height + 1.5) / 2.)
        self.font_size = 4.5e-7 * width * height + 0.5

    def add_box_and_label(
        self,
        frame,
        origin,
        corner,
        best_match,
        color,
        thickness: int = 1
    ) -> None:
        # Bounding box
        cv2.rectangle(frame, origin, corner, color, self.line_thickness)

        # Label box
        label = best_match.replace("_", " ").title()

        (width, height), __ = cv2.getTextSize(label, self.font,
                                              self.font_size, thickness)

        box_x = max(corner[0], origin[0] + width + 6)
        cv2.rectangle(frame, (origin[0], corner[1] - 35),
                      (box_x, corner[1]), color, cv2.FILLED)

        # Label
        cv2.putText(frame, label, (origin[0] + 6, corner[1] - 6),
                    self.font, self.font_size, (255, 255, 255), thickness)

    def add_features(self, overlay, features, color) -> None:
        cv2.circle(overlay, (features["left_eye"]),
                   self.radius, color, self.line_thickness)
        cv2.circle(overlay, (features["right_eye"]),
                   self.radius, color, self.line_thickness)
        cv2.circle(overlay, (features["nose"]),
                   self.radius, color, self.line_thickness)
        cv2.circle(overlay, (features["mouth_left"]),
                   self.radius, color, self.line_thickness)
        cv2.circle(overlay, (features["mouth_right"]),
                   self.radius, color, self.line_thickness)

        cv2.line(overlay, features["left_eye"], features["nose"],
                 color, self.radius)
        cv2.line(overlay, features["right_eye"], features["nose"],
                 color, self.radius)
        cv2.line(overlay, features["mouth_left"], features["nose"],
                 color, self.radius)
        cv2.line(overlay, features["mouth_right"], features["nose"],
                 color, self.radius)

    def add_fps(
        self,
        frame,
        elapsed,
        thickness: int = 2
    ) -> None:
        fps = round(1000. / elapsed, 2)
        text = f"FPS: {fps}"

        x, y = 10, 20
        rgb = [255 * round((255 - np.mean(frame[:x, :y])) / 255)] * 3

        cv2.putText(
            frame, text, (x, y), self.font,
            self.font_size, rgb, thickness
        )

    def add_graphics(
        self,
        frame,
        person,
        is_recognized,
        best_match,
        elapsed
    ) -> Tuple[int, int, int]:
        def get_color() -> None:
            if not is_recognized:
                # NOTE: Returns red
                return (0, 0, 255)
            elif "visitor" in best_match:
                # NOTE: Returns orchid (purple)
                return (218, 112, 214)
            else:
                # NOTE: Returns green
                return (0, 255, 0)

        if person is not None:
            features = person["keypoints"]
            x, y, height, width = person["box"]

            if self.resize != 1.:
                scale_factor = 1. / self.resize

                if features:
                    scale = lambda x: tuple(round(element * scale_factor)
                                            for element in x)
                    features = {feature: scale(features[feature])
                                for feature in features}

                scale = lambda *xs: tuple(int(round(x * scale_factor))
                                          for x in xs)
                x, y, height, width = scale(x, y, height, width)

            color = get_color()
            origin = (x - self.margin // 2, y - self.margin // 2)
            corner = (x + height + self.margin // 2,
                      y + width + self.margin // 2)

            if features:
                overlay = frame.copy()
                self.add_features(overlay, features, color)
                cv2.addWeighted(overlay, 0.5, frame, 0.5, 0, frame)

            text = best_match if is_recognized else ""
            self.add_box_and_label(frame, origin, corner,
                                   text, color, thickness=1)

        self.add_fps(frame, elapsed)<|MERGE_RESOLUTION|>--- conflicted
+++ resolved
@@ -1,6 +1,5 @@
 """Graphics util.
 """
-from typing import Tuple
 
 from abc import ABC, abstractmethod
 import threading
@@ -16,7 +15,6 @@
     print(f"[DEBUG] '{e}'. Ignore if Realsense is not set up")
     HAS_RS = False
 
-<<<<<<< HEAD
 def Camera(**kwargs):
     if HAS_RS:
         return RSCapture(**kwargs)
@@ -24,13 +22,6 @@
 
 
 class CVThread(ABC):
-=======
-NVARGUS = "nvarguscamerasrc ! video/x-raw(memory:NVMM), " \
-          "width=(int)1280, height=(int)720, format=(string)NV12, " \
-          "framerate=(fraction)30/1 ! nvvidconv flip-method=2 ! video/x-raw, " \
-          "width=(int){}, height=(int){}, format=(string)BGRx ! " \
-          "videoconvert ! video/x-raw, format=(string)BGR ! appsink"
->>>>>>> 7ae9e667
 
     def stop(self):
         self.stopped = True
@@ -41,7 +32,6 @@
         self.stopped = False
         self._next()
 
-<<<<<<< HEAD
         thread = threading.Thread(target=self._update, name=tname, args=args)
         thread.daemon = True
         thread.start()
@@ -56,78 +46,6 @@
     @abstractmethod
     def _next(self):
         """Sets nexts frames"""
-=======
-    def __init__(
-        self,
-        width: int = 640,
-        height: int = 360,
-        fps: int = 30,
-        dev: int = 0,
-        threaded: bool = False
-    ) -> None:
-        self.width = width
-        self.height = height
-        self.dev = dev
-        self.threaded = threaded
-        self.fps = fps
-
-        self.thread_running = False
-        self.retval = False
-        self.img_handle = None
-        self.thread = None
-        self.cap = None
-
-        self._open()
-        self._start()
-
-    def _open(self) -> None:
-        try:
-            config = rs.config()
-            config.enable_stream(rs.stream.color, self.width, self.height, 
-                                 rs.format.bgr8, self.fps)
-            self.pipeline = rs.pipeline()
-            self.pipeline.start(config)
-            assert self.pipeline.get_active_profile(), "video capture failed to initialize"
-
-        except:
-            try:
-                gstreamer_pipeline = NVARGUS.format(self.width, self.height)
-                self.cap = cv2.VideoCapture(gstreamer_pipeline, cv2.CAP_GSTREAMER)
-                assert self.cap.isOpened(), "video capture failed to initialize"
-
-            except AssertionError:
-                self.cap = cv2.VideoCapture(self.dev)
-                assert self.cap.isOpened(), "video capture failed to initialize"
-
-                self.cap.set(cv2.CAP_PROP_FRAME_WIDTH, self.width)
-                self.cap.set(cv2.CAP_PROP_FRAME_HEIGHT, self.height)
-
-    def read_realsense(self):
-        ret = True
-        frames = self.pipeline.wait_for_frames()
-        color_frame = frames.get_color_frame()
-        if not color_frame:
-            ret = False
-            return ret, None
-        else:
-            color_image = np.array(color_frame.get_data())
-            return ret, color_image
-
-    def _start(self) -> None:
-        def grab_img(cam):
-            while cam.thread_running:
-                try:
-                    cam.retval, cam.img_handle = self.read_realsense()
-                except:
-                    cam.retval, cam.img_handle = cam.cap.read()
-            cam.thread_running = False
-
-        if self.threaded:
-            assert not self.thread_running, "thread is already running"
-            self.thread_running = True
-            self.thread = threading.Thread(target=grab_img, args=(self,))
-            self.thread.start()
->>>>>>> 7ae9e667
 
     @abstractmethod
     def _cleanup(self):
@@ -137,7 +55,6 @@
     def read(self):
         """Returns next frames"""
 
-<<<<<<< HEAD
     def release(self):
         self.stopped = True
 
@@ -181,51 +98,29 @@
 
     def read(self):
         return True, self.frame
-=======
-    def release(self) -> None:
-        if self.threaded:
-            self.thread_running = False
-            self.thread.join()
-        try:
-            self.cap.release()
-        except:
-            self.pipeline.stop()
->>>>>>> 7ae9e667
 
 
 class GraphicsRenderer:
-    def __init__(
-        self,
-        width: int = 640,
-        height: int = 360,
-        resize: float = 1.0,
-        margin: int = 10,
-        font=cv2.FONT_HERSHEY_DUPLEX
-    ):
+
+    def __init__(self, width=640, height=360, resize=1., margin=10,
+                 font=cv2.FONT_HERSHEY_DUPLEX):
         self.width = width
         self.height = height
         self.resize = resize
         self.margin = margin
         self.font = font
 
-        # NOTE: Works for 6.25e4 pixel video cature to 1e6 pixel video capture
+        # works for 6.25e4 pixel video cature to 1e6 pixel video capture
         self.line_thickness = round(1e-6 * width * height + 1.5)
         self.radius = round((1e-6 * width * height + 1.5) / 2.)
         self.font_size = 4.5e-7 * width * height + 0.5
 
-    def add_box_and_label(
-        self,
-        frame,
-        origin,
-        corner,
-        best_match,
-        color,
-        thickness: int = 1
-    ) -> None:
-        # Bounding box
+    def add_box_and_label(self, frame, origin, corner,
+                          best_match, color, thickness=1):
+        # bounding box
         cv2.rectangle(frame, origin, corner, color, self.line_thickness)
 
-        # Label box
+        # label box
         label = best_match.replace("_", " ").title()
 
         (width, height), __ = cv2.getTextSize(label, self.font,
@@ -235,11 +130,11 @@
         cv2.rectangle(frame, (origin[0], corner[1] - 35),
                       (box_x, corner[1]), color, cv2.FILLED)
 
-        # Label
+        # label
         cv2.putText(frame, label, (origin[0] + 6, corner[1] - 6),
                     self.font, self.font_size, (255, 255, 255), thickness)
 
-    def add_features(self, overlay, features, color) -> None:
+    def add_features(self, overlay, features, color):
         cv2.circle(overlay, (features["left_eye"]),
                    self.radius, color, self.line_thickness)
         cv2.circle(overlay, (features["right_eye"]),
@@ -260,41 +155,23 @@
         cv2.line(overlay, features["mouth_right"], features["nose"],
                  color, self.radius)
 
-    def add_fps(
-        self,
-        frame,
-        elapsed,
-        thickness: int = 2
-    ) -> None:
-        fps = round(1000. / elapsed, 2)
-        text = f"FPS: {fps}"
+    def add_fps(self, frame, elapsed, thickness=2):
+        text = "FPS: {}".format(round(1000. / elapsed, 2))
 
         x, y = 10, 20
         rgb = [255 * round((255 - np.mean(frame[:x, :y])) / 255)] * 3
 
-        cv2.putText(
-            frame, text, (x, y), self.font,
-            self.font_size, rgb, thickness
-        )
-
-    def add_graphics(
-        self,
-        frame,
-        person,
-        is_recognized,
-        best_match,
-        elapsed
-    ) -> Tuple[int, int, int]:
-        def get_color() -> None:
+        cv2.putText(frame, text, (x, y), self.font,
+                    self.font_size, rgb, thickness)
+
+    def add_graphics(self, frame, person, is_recognized, best_match, elapsed):
+        def get_color():
             if not is_recognized:
-                # NOTE: Returns red
-                return (0, 0, 255)
+                return 0, 0, 255  # red
             elif "visitor" in best_match:
-                # NOTE: Returns orchid (purple)
-                return (218, 112, 214)
+                return 218, 112, 214  # purple (actually more of an "orchid")
             else:
-                # NOTE: Returns green
-                return (0, 255, 0)
+                return 0, 255, 0  # green
 
         if person is not None:
             features = person["keypoints"]
