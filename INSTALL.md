# Installation of `aisecurity`

## Prerequisites

1. Python >= 3.5.0

2. `wget` must be installed, preferably using `brew` (install `brew` with `/usr/bin/ruby -e "$(curl -fsSL https://raw.githubusercontent.com/Homebrew/install/master/install)"`). `wget` can be installed using `brew install wget` and is pre-installed on Linux systems.

3. For GPU usage, `CUDA==9.0` and `CuDNN==7.4.1` must be installed.

4. `mysql-connector-python`, `pymysql`, and MySQL Community Server must be downloaded (see https://dev.mysql.com/downloads/mysql/) in order to use MySQL logging functions.

## Installation

Note that TensorFlow 2.0 is not yet supported because the `mtcnn` package does not support it yet.

<<<<<<< HEAD
Keras version: `python3 -m pip install "git+https://github.com/orangese/aisecurity.git@keras"`

TF-TRT version: `python3 -m pip install "git+https://github.com/orangese/aisecurity.git@tf-trt"`
=======
CPU: `pip3 install git+https://github.com/orangese/aisecurity/tree/keras`

GPU: `pip3 install git+https://github.com/orangese/aisecurity.git`
>>>>>>> 2f02ab52

After installing, you might want to change the key location settings in `config.json`, which is installed with the `aisecurity` package.

## Upgrade

<<<<<<< HEAD
Keras version: `python3 -m pip install --upgrade "git+https://github.com/orangese/aisecurity.git@keras"`

TF-TRT version: `python3 -m pip install --upgrade "git+https://github.com/orangese/aisecurity.git@tf-trt"`
=======
CPU: `pip3 install --upgrade git+https://github.com/orangese/tree/keras`

GPU: `pip3 install --upgrade git+https://github.com/orangese/aisecurity.git`
>>>>>>> 2f02ab52

## FaceNet weight files

<<<<<<< HEAD
All weight files (.h5 and .pb models) are available in this [Dropbox folder](https://www.dropbox.com/sh/k9ci2nphj7i7dde/AACaQuxUJ6GoPHFxW6FtJlZca?dl=0). Please cite this repository if using them.
=======
Because the models are stored on Git LFS, cloning or pulling might overwrite the h5 files such that they do not contain a valid `keras` model anymore. Any developments might need to re-download the correct weight files from [this Dropbox folder](https://www.dropbox.com/sh/k9ci2nphj7i7dde/AACaQuxUJ6GoPHFxW6FtJlZca?dl=0).
>>>>>>> 2f02ab52
<|MERGE_RESOLUTION|>--- conflicted
+++ resolved
@@ -14,34 +14,19 @@
 
 Note that TensorFlow 2.0 is not yet supported because the `mtcnn` package does not support it yet.
 
-<<<<<<< HEAD
 Keras version: `python3 -m pip install "git+https://github.com/orangese/aisecurity.git@keras"`
 
 TF-TRT version: `python3 -m pip install "git+https://github.com/orangese/aisecurity.git@tf-trt"`
-=======
-CPU: `pip3 install git+https://github.com/orangese/aisecurity/tree/keras`
-
-GPU: `pip3 install git+https://github.com/orangese/aisecurity.git`
->>>>>>> 2f02ab52
 
 After installing, you might want to change the key location settings in `config.json`, which is installed with the `aisecurity` package.
 
 ## Upgrade
 
-<<<<<<< HEAD
 Keras version: `python3 -m pip install --upgrade "git+https://github.com/orangese/aisecurity.git@keras"`
 
 TF-TRT version: `python3 -m pip install --upgrade "git+https://github.com/orangese/aisecurity.git@tf-trt"`
-=======
-CPU: `pip3 install --upgrade git+https://github.com/orangese/tree/keras`
-
-GPU: `pip3 install --upgrade git+https://github.com/orangese/aisecurity.git`
->>>>>>> 2f02ab52
 
 ## FaceNet weight files
 
-<<<<<<< HEAD
 All weight files (.h5 and .pb models) are available in this [Dropbox folder](https://www.dropbox.com/sh/k9ci2nphj7i7dde/AACaQuxUJ6GoPHFxW6FtJlZca?dl=0). Please cite this repository if using them.
-=======
-Because the models are stored on Git LFS, cloning or pulling might overwrite the h5 files such that they do not contain a valid `keras` model anymore. Any developments might need to re-download the correct weight files from [this Dropbox folder](https://www.dropbox.com/sh/k9ci2nphj7i7dde/AACaQuxUJ6GoPHFxW6FtJlZca?dl=0).
->>>>>>> 2f02ab52
+pulling might overwrite the h5 files such that they do not contain a valid `keras` model anymore. Any developments might need to re-download the correct weight files from [this Dropbox folder](https://www.dropbox.com/sh/k9ci2nphj7i7dde/AACaQuxUJ6GoPHFxW6FtJlZca?dl=0).