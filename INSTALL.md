--- conflicted
+++ resolved
@@ -12,11 +12,7 @@
 
 ## Installation
 
-<<<<<<< HEAD
-Note that TensorFlow 2.0 is not yet supported
-=======
 Note that TensorFlow 2.0 is not yet supported because the `mtcnn` package does not support it yet.
->>>>>>> 70528ed2
 
 Keras version: `python3 -m pip install "git+https://github.com/orangese/aisecurity.git@keras"`
 
@@ -32,8 +28,4 @@
 
 ## FaceNet weight files
 
-All weight files (.h5 and .pb models) are available in this [Dropbox folder](https://www.dropbox.com/sh/k9ci2nphj7i7dde/AACaQuxUJ6GoPHFxW6FtJlZca?dl=0). Please cite this repository if using them.
-<<<<<<< HEAD
-=======
-pulling might overwrite the h5 files such that they do not contain a valid `keras` model anymore. Any developments might need to re-download the correct weight files from [this Dropbox folder](https://www.dropbox.com/sh/k9ci2nphj7i7dde/AACaQuxUJ6GoPHFxW6FtJlZca?dl=0).
->>>>>>> 70528ed2
+All weight files (.h5 and .pb models) are available in this [Dropbox folder](https://www.dropbox.com/sh/k9ci2nphj7i7dde/AACaQuxUJ6GoPHFxW6FtJlZca?dl=0). Please cite this repository if using them.